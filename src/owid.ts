--- conflicted
+++ resolved
@@ -250,13 +250,10 @@
     public addTargetAndOwidData(b: number[]): number[] {
         if (this.target) {
             this.target.addOwidData(b);
-<<<<<<< HEAD
             if (!this.domain) {
                 throw new Error('domain must be present');
             }
-=======
             Io.writeByte(b, this.version);
->>>>>>> 315f6cb7
             Io.writeString(b, this.domain);
             Io.writeUint32(b, this.timestamp);
             return b;
